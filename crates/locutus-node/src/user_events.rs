--- conflicted
+++ resolved
@@ -38,13 +38,9 @@
     use rand::{prelude::Rng, thread_rng};
     use tokio::sync::watch::Receiver;
 
+    use crate::node::{PeerKey, test::EventId};
+
     use super::*;
-<<<<<<< HEAD
-    use crate::node::{test::EventId, PeerKey};
-=======
-    use crate::ring::PeerKeyLocation;
-    use crate::{conn_manager::PeerKey, node::test_utils::EventId};
->>>>>>> a6042a60
 
     pub(crate) struct MemoryEventsGen {
         id: PeerKey,
