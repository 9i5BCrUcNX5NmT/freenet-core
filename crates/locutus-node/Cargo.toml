[package]
name = "locutus"
version = "0.0.3"
edition = "2021"
rust-version = "1.58.0"
publish = true
description = "Locutus P2P network main node implementation"
license = "MIT OR Apache-2.0"
repository = "https://github.com/freenet/locutus"

[[bin]]
name = "locutus-node"
path = "src/bin/node.rs"

[[bin]]
name = "ldt"
path = "src/bin/dev-tool.rs"

[dependencies]
anyhow = "1"
async-trait = "0.1"
axum = { version = "0.6", default-features = false, features = ["ws", "tower-log", "matched-path"] }
bytes = "1"
byteorder = "1"
clap = { version = "4", features = ["derive", "env"] }
futures = "0.3.21"
serde = "1"
serde_json = "1"
tar = "0.4.38"
tokio = { version = "1", features = ["rt-multi-thread", "sync", "macros"] }
tracing = "0.1"
tracing-subscriber = { version = "0.3", features = ["env-filter", "fmt"] }
xz2 = "0.1"
<<<<<<< HEAD
tower-http = { version = "0.4", features = ["trace"] }
axum = { version = "0.6", default-features = false, features = ["ws", "tower-log", "matched-path"] }
=======
tower-http = { version = "0.3", features = ["trace"] }
>>>>>>> 14f8ac59
rmp = { workspace = true }
rmpv = { workspace = true }
rmp-serde = { workspace = true }

# internal:
locutus-core = { path = "../locutus-core", version = "0.0.3" }
locutus-dev = { path = "../locutus-dev", version = "0.0.3" }
locutus-stdlib = { path = "../locutus-stdlib", version = "0.0.3" }<|MERGE_RESOLUTION|>--- conflicted
+++ resolved
@@ -31,12 +31,8 @@
 tracing = "0.1"
 tracing-subscriber = { version = "0.3", features = ["env-filter", "fmt"] }
 xz2 = "0.1"
-<<<<<<< HEAD
 tower-http = { version = "0.4", features = ["trace"] }
 axum = { version = "0.6", default-features = false, features = ["ws", "tower-log", "matched-path"] }
-=======
-tower-http = { version = "0.3", features = ["trace"] }
->>>>>>> 14f8ac59
 rmp = { workspace = true }
 rmpv = { workspace = true }
 rmp-serde = { workspace = true }
