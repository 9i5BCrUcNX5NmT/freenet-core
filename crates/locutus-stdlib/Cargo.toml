--- conflicted
+++ resolved
@@ -33,28 +33,16 @@
 # internal
 locutus-macros = { path = "../locutus-macros", version = "0.0.3" }
 
-<<<<<<< HEAD
-[target.'cfg(not(target_family = "wasm"))'.dependencies]
-=======
 [target.'cfg(any(unix, windows))'.dependencies]
->>>>>>> 91b676f3
 tokio = { version = "1", optional = true, features = ["macros", "parking_lot", "rt-multi-thread", "sync", "time"] }
 tokio-tungstenite = { version = "0.18", optional = true } 
 serde_with = { version = "3" }
 
-<<<<<<< HEAD
-[target.'cfg(all(target_family = "wasm"))'.dependencies]
-serde-wasm-bindgen = { version = "0.4", optional = true }
-wasm-bindgen = { version = "0.2", features = ["serde-serialize"], optional = true }
-
-[target.'cfg(all(target_family = "wasm"))'.dependencies.web-sys]
-=======
 [target.'cfg(target_family = "wasm")'.dependencies]
 serde-wasm-bindgen = { version = "0.5", optional = true }
 wasm-bindgen = { version = "0.2", features = ["serde-serialize"], optional = true }
 
 [target.'cfg(target_family = "wasm")'.dependencies.web-sys]
->>>>>>> 91b676f3
 version = "0.3"
 features = [
   "BinaryType",
