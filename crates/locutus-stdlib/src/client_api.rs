--- conflicted
+++ resolved
@@ -12,16 +12,6 @@
 //!               (In order to use this client from JS/Typescript refer to the Typescript std lib).
 mod client_events;
 
-<<<<<<< HEAD
-#[cfg(any(unix, windows))]
-mod regular;
-#[cfg(any(unix, windows))]
-pub use regular::*;
-
-#[cfg(target_family = "wasm")]
-mod browser;
-#[cfg(target_family = "wasm")]
-=======
 #[cfg(all(target_family = "unix", feature = "net"))]
 mod regular;
 #[cfg(all(target_family = "unix", feature = "net"))]
@@ -40,7 +30,6 @@
     target_os = "unknown",
     feature = "net"
 ))]
->>>>>>> ef25500e
 pub use browser::*;
 
 pub use client_events::*;
@@ -55,11 +44,7 @@
     Serialization(#[from] rmp_serde::encode::Error),
     #[error("channel closed")]
     ChannelClosed,
-<<<<<<< HEAD
-    #[cfg(any(unix, windows))]
-=======
     #[cfg(all(target_family = "unix", feature = "net"))]
->>>>>>> ef25500e
     #[error(transparent)]
     ConnectionError(#[from] tokio_tungstenite::tungstenite::Error),
     #[cfg(all(target_family = "wasm", feature = "net"))]
