use locutus_stdlib::prelude::{
    ContractInterfaceResult, ContractKey, Parameters, RelatedContracts, StateDelta, StateSummary,
    UpdateData, UpdateModification, ValidateResult, WrappedState,
};
use wasmer::TypedFunction;

use crate::{ContractExecError, RuntimeResult};

type FfiReturnTy = i64;

pub trait ContractRuntimeInterface {
    /// Verify that the state is valid, given the parameters. This will be used before a peer
    /// caches a new state.
    fn validate_state(
        &mut self,
        key: &ContractKey,
        parameters: &Parameters<'_>,
        state: &WrappedState,
        related: RelatedContracts,
    ) -> RuntimeResult<ValidateResult>;

    /// Verify that a delta is valid - at least as much as possible. The goal is to prevent DDoS of
    /// a contract by sending a large number of invalid delta updates. This allows peers
    /// to verify a delta before forwarding it.
    fn validate_delta(
        &mut self,
        key: &ContractKey,
        parameters: &Parameters<'_>,
        delta: &StateDelta<'_>,
    ) -> RuntimeResult<bool>;

    /// Determine whether this delta is a valid update for this contract. If it is, return the modified state,
    /// else return error.
    ///
    /// The contract must be implemented in a way such that this function call is idempotent:
    /// - If the same `update_state` is applied twice to a value, then the second will be ignored.
    /// - Application of `update_state` is "order invariant", no matter what the order in which the values are
    ///   applied, the resulting value must be exactly the same.
    fn update_state(
        &mut self,
        key: &ContractKey,
        parameters: &Parameters<'_>,
        state: &WrappedState,
        update_data: &[UpdateData<'_>],
    ) -> RuntimeResult<UpdateModification<'static>>;

    /// Generate a concise summary of a state that can be used to create deltas relative to this state.
    ///
    /// This allows flexible and efficient state synchronization between peers.
    fn summarize_state(
        &mut self,
        key: &ContractKey,
        parameters: &Parameters<'_>,
        state: &WrappedState,
    ) -> RuntimeResult<StateSummary<'static>>;

    /// Generate a state delta using a summary from the current state.
    /// This along with [`Self::summarize_state`] allows flexible and efficient
    /// state synchronization between peers.
    fn get_state_delta(
        &mut self,
        key: &ContractKey,
        parameters: &Parameters<'_>,
        state: &WrappedState,
        delta_to: &StateSummary<'_>,
    ) -> RuntimeResult<StateDelta<'static>>;
}

impl ContractRuntimeInterface for crate::Runtime {
    fn validate_state(
        &mut self,
        key: &ContractKey,
        parameters: &Parameters<'_>,
        state: &WrappedState,
        related: RelatedContracts,
    ) -> RuntimeResult<ValidateResult> {
        let req_bytes = parameters.size() + state.size();
        let instance = self.prepare_contract_call(key, parameters, req_bytes)?;
        let linear_mem = self.linear_mem(&instance)?;

        let param_buf_ptr = {
            let mut param_buf = self.init_buf(&instance, parameters)?;
            param_buf.write(parameters)?;
            param_buf.ptr()
        };
        let state_buf_ptr = {
            let mut state_buf = self.init_buf(&instance, state)?;
            state_buf.write(state)?;
            state_buf.ptr()
        };
        let related_buf_ptr = {
            let serialized = bincode::serialize(&related)?;
            let mut related_buf = self.init_buf(&instance, &serialized)?;
            related_buf.write(serialized)?;
            related_buf.ptr()
        };

        let validate_func: TypedFunction<(i64, i64, i64), FfiReturnTy> = instance
            .exports
            .get_typed_function(&self.wasm_store, "validate_state")?;
        let is_valid = unsafe {
            ContractInterfaceResult::from_raw(
                validate_func.call(
                    &mut self.wasm_store,
                    param_buf_ptr as i64,
                    state_buf_ptr as i64,
                    related_buf_ptr as i64,
                )?,
                &linear_mem,
            )
            .unwrap_validate_state_res(linear_mem)
            .map_err(Into::<ContractExecError>::into)?
        };
        Ok(is_valid)
    }

    fn validate_delta<'a>(
        &mut self,
        key: &ContractKey,
        parameters: &Parameters<'a>,
        delta: &StateDelta<'a>,
    ) -> RuntimeResult<bool> {
        // todo: if we keep this hot in memory on next calls overwrite the buffer with new delta
        let req_bytes = parameters.size() + delta.size();
        let instance = self.prepare_contract_call(key, parameters, req_bytes)?;
        let linear_mem = self.linear_mem(&instance)?;

        let param_buf_ptr = {
            let mut param_buf = self.init_buf(&instance, parameters)?;
            param_buf.write(parameters)?;
            param_buf.ptr()
        };
        let delta_buf_ptr = {
            let mut delta_buf = self.init_buf(&instance, delta)?;
            delta_buf.write(delta)?;
            delta_buf.ptr()
        };

        let validate_func: TypedFunction<(i64, i64), FfiReturnTy> = instance
            .exports
            .get_typed_function(&self.wasm_store, "validate_delta")?;
        let is_valid = unsafe {
            ContractInterfaceResult::from_raw(
                validate_func.call(
                    &mut self.wasm_store,
                    param_buf_ptr as i64,
                    delta_buf_ptr as i64,
                )?,
                &linear_mem,
            )
            .unwrap_validate_delta_res(linear_mem)
            .map_err(Into::<ContractExecError>::into)?
        };
        Ok(is_valid)
    }

    fn update_state(
        &mut self,
        key: &ContractKey,
        parameters: &Parameters<'_>,
        state: &WrappedState,
        update_data: &[UpdateData<'_>],
    ) -> RuntimeResult<UpdateModification<'static>> {
        // todo: if we keep this hot in memory some things to take into account:
        //       - over subsequent requests state size may change
        //       - the delta may not be necessarily the same size
        let req_bytes =
            parameters.size() + state.size() + update_data.iter().map(|e| e.size()).sum::<usize>();
        let instance = self.prepare_contract_call(key, parameters, req_bytes)?;
        let linear_mem = self.linear_mem(&instance)?;

        let param_buf_ptr = {
            let mut param_buf = self.init_buf(&instance, parameters)?;
            param_buf.write(parameters)?;
            param_buf.ptr()
        };
        let state_buf_ptr = {
            let mut state_buf = self.init_buf(&instance, state)?;
            state_buf.write(state.clone())?;
            state_buf.ptr()
        };
        let update_data_buf_ptr = {
            let serialized = bincode::serialize(update_data)?;
            let mut update_data_buf = self.init_buf(&instance, &serialized)?;
            update_data_buf.write(serialized)?;
            update_data_buf.ptr()
        };

        let validate_func: TypedFunction<(i64, i64, i64), FfiReturnTy> = instance
            .exports
            .get_typed_function(&self.wasm_store, "update_state")?;
        let update_res = unsafe {
            ContractInterfaceResult::from_raw(
                validate_func.call(
                    &mut self.wasm_store,
                    param_buf_ptr as i64,
                    state_buf_ptr as i64,
                    update_data_buf_ptr as i64,
                )?,
                &linear_mem,
            )
            .unwrap_update_state(linear_mem)
            .map_err(Into::<ContractExecError>::into)?
        };
        Ok(update_res)
    }

    fn summarize_state(
        &mut self,
        key: &ContractKey,
        parameters: &Parameters<'_>,
        state: &WrappedState,
    ) -> RuntimeResult<StateSummary<'static>> {
        let req_bytes = parameters.size() + state.size();
        let instance = self.prepare_contract_call(key, parameters, req_bytes)?;
        let linear_mem = self.linear_mem(&instance)?;

        let param_buf_ptr = {
            let mut param_buf = self.init_buf(&instance, parameters)?;
            param_buf.write(parameters)?;
            param_buf.ptr()
        };
        let state_buf_ptr = {
            let mut state_buf = self.init_buf(&instance, state)?;
            state_buf.write(state.clone())?;
            state_buf.ptr()
        };

        let summary_func: TypedFunction<(i64, i64), FfiReturnTy> = instance
            .exports
            .get_typed_function(&self.wasm_store, "summarize_state")?;

        let result = unsafe {
            let int_res = ContractInterfaceResult::from_raw(
                summary_func.call(
                    &mut self.wasm_store,
                    param_buf_ptr as i64,
                    state_buf_ptr as i64,
                )?,
                &linear_mem,
            );
            int_res
                .unwrap_summarize_state(linear_mem)
                .map_err(Into::<ContractExecError>::into)?
        };
        Ok(result)
    }

    fn get_state_delta<'a>(
        &mut self,
        key: &ContractKey,
        parameters: &Parameters<'a>,
        state: &WrappedState,
        summary: &StateSummary<'a>,
    ) -> RuntimeResult<StateDelta<'static>> {
        let req_bytes = parameters.size() + state.size() + summary.size();
        let instance = self.prepare_contract_call(key, parameters, req_bytes)?;
        let linear_mem = self.linear_mem(&instance)?;

        let param_buf_ptr = {
            let mut param_buf = self.init_buf(&instance, parameters)?;
            param_buf.write(parameters)?;
            param_buf.ptr()
        };
        let state_buf_ptr = {
            let mut state_buf = self.init_buf(&instance, state)?;
            state_buf.write(state.clone())?;
            state_buf.ptr()
        };
        let summary_buf_ptr = {
            let mut summary_buf = self.init_buf(&instance, summary)?;
            summary_buf.write(summary)?;
            summary_buf.ptr()
        };

        let get_state_delta_func: TypedFunction<(i64, i64, i64), FfiReturnTy> = instance
            .exports
            .get_typed_function(&self.wasm_store, "get_state_delta")?;

        let result = unsafe {
            let int_res = {
                ContractInterfaceResult::from_raw(
                    get_state_delta_func.call(
                        &mut self.wasm_store,
                        param_buf_ptr as i64,
                        state_buf_ptr as i64,
                        summary_buf_ptr as i64,
                    )?,
                    &linear_mem,
                )
            };
            int_res
                .unwrap_get_state_delta(linear_mem)
                .map_err(Into::<ContractExecError>::into)?
        };
        Ok(result)
    }
}

#[cfg(test)]
mod test {
<<<<<<< HEAD
=======
    use locutus_stdlib::prelude::WrappedContract;

>>>>>>> 7ddc82f0
    use super::*;
    use crate::{secrets_store::SecretsStore, tests::setup_test_contract, ComponentStore, Runtime};

    const TEST_CONTRACT_1: &str = "test_contract_1";
<<<<<<< HEAD
=======
    static TEST_NO: AtomicUsize = AtomicUsize::new(0);

    fn test_dir() -> PathBuf {
        let test_dir = std::env::temp_dir().join("locutus-test").join(format!(
            "contract-api-test-{}",
            TEST_NO.fetch_add(1, std::sync::atomic::Ordering::SeqCst)
        ));
        if !test_dir.exists() {
            std::fs::create_dir_all(&test_dir).unwrap();
        }
        test_dir
    }

    fn get_test_contract(name: &str) -> WrappedContract {
        const CONTRACTS_DIR: &str = env!("CARGO_MANIFEST_DIR");
        let contracts = PathBuf::from(CONTRACTS_DIR);
        let mut dirs = contracts.ancestors();
        let path = dirs.nth(2).unwrap();
        let contract_path = path
            .join("tests")
            .join(name.replace('_', "-"))
            .join("build/locutus")
            .join(name)
            .with_extension("wasm");
        WrappedContract::try_from((&*contract_path, Parameters::from(vec![])))
            .expect("contract found")
    }

    fn set_up_test_contract(name: &str) -> RuntimeResult<(ContractStore, ContractKey)> {
        let mut store = ContractStore::new(test_dir(), 10_000)?;
        let contract = ContractContainer::Wasm(WasmAPIVersion::V1(get_test_contract(name)));
        let key = contract.key();
        store.store_contract(contract)?;
        Ok((store, key))
    }
>>>>>>> 7ddc82f0

    #[test]
    fn validate_state() -> Result<(), Box<dyn std::error::Error>> {
        let (store, key) = setup_test_contract(TEST_CONTRACT_1)?;
        let mut runtime = Runtime::build(
            store,
            ComponentStore::default(),
            SecretsStore::default(),
            false,
        )
        .unwrap();
        runtime.enable_wasi = true; // ENABLE FOR DEBUGGING; requires building for wasi

        let is_valid = runtime.validate_state(
            &key,
            &Parameters::from([].as_ref()),
            &WrappedState::new(vec![1, 2, 3, 4]),
            Default::default(),
        )?;
        assert!(is_valid == ValidateResult::Valid);

        let not_valid = runtime.validate_state(
            &key,
            &Parameters::from([].as_ref()),
            &WrappedState::new(vec![1, 0, 0, 1]),
            Default::default(),
        )?;
        assert!(matches!(not_valid, ValidateResult::RequestRelated(_)));

        Ok(())
    }

    #[test]
    fn validate_delta() -> Result<(), Box<dyn std::error::Error>> {
        let (store, key) = setup_test_contract(TEST_CONTRACT_1)?;
        let mut runtime = Runtime::build(
            store,
            ComponentStore::default(),
            SecretsStore::default(),
            false,
        )
        .unwrap();
        runtime.enable_wasi = true; // ENABLE FOR DEBUGGING; requires building for wasi

        let is_valid = runtime.validate_delta(
            &key,
            &Parameters::from([].as_ref()),
            &StateDelta::from([1, 2, 3, 4].as_ref()),
        )?;
        assert!(is_valid);

        let not_valid = !runtime.validate_delta(
            &key,
            &Parameters::from([].as_ref()),
            &StateDelta::from([1, 0, 0, 1].as_ref()),
        )?;
        assert!(not_valid);

        Ok(())
    }

    #[test]
    fn update_state() -> Result<(), Box<dyn std::error::Error>> {
        let (store, key) = setup_test_contract(TEST_CONTRACT_1)?;
        let mut runtime = Runtime::build(
            store,
            ComponentStore::default(),
            SecretsStore::default(),
            false,
        )
        .unwrap();
        runtime.enable_wasi = true; // ENABLE FOR DEBUGGING; requires building for wasi

        let new_state = runtime
            .update_state(
                &key,
                &Parameters::from([].as_ref()),
                &WrappedState::new(vec![5, 2, 3]),
                &[StateDelta::from([4].as_ref()).into()],
            )?
            .unwrap_valid();
        assert!(new_state.as_ref().len() == 4);
        assert!(new_state.as_ref()[3] == 4);
        Ok(())
    }

    #[test]
    fn summarize_state() -> Result<(), Box<dyn std::error::Error>> {
        let (store, key) = setup_test_contract(TEST_CONTRACT_1)?;
        let mut runtime = Runtime::build(
            store,
            ComponentStore::default(),
            SecretsStore::default(),
            false,
        )
        .unwrap();
        runtime.enable_wasi = true; // ENABLE FOR DEBUGGING; requires building for wasi

        let summary = runtime.summarize_state(
            &key,
            &Parameters::from([].as_ref()),
            &WrappedState::new(vec![5, 2, 3, 4]),
        )?;
        assert_eq!(summary.as_ref(), &[5, 2, 3]);
        Ok(())
    }

    #[test]
    fn get_state_delta() -> Result<(), Box<dyn std::error::Error>> {
        let (store, key) = setup_test_contract(TEST_CONTRACT_1)?;
        let mut runtime = Runtime::build(
            store,
            ComponentStore::default(),
            SecretsStore::default(),
            false,
        )
        .unwrap();
        runtime.enable_wasi = true; // ENABLE FOR DEBUGGING; requires building for wasi

        let delta = runtime.get_state_delta(
            &key,
            &Parameters::from([].as_ref()),
            &WrappedState::new(vec![5, 2, 3, 4]),
            &StateSummary::from([2, 3].as_ref()),
        )?;
        assert!(delta.as_ref().len() == 1);
        assert!(delta.as_ref()[0] == 4);
        Ok(())
    }
}<|MERGE_RESOLUTION|>--- conflicted
+++ resolved
@@ -299,53 +299,10 @@
 
 #[cfg(test)]
 mod test {
-<<<<<<< HEAD
-=======
-    use locutus_stdlib::prelude::WrappedContract;
-
->>>>>>> 7ddc82f0
     use super::*;
     use crate::{secrets_store::SecretsStore, tests::setup_test_contract, ComponentStore, Runtime};
 
     const TEST_CONTRACT_1: &str = "test_contract_1";
-<<<<<<< HEAD
-=======
-    static TEST_NO: AtomicUsize = AtomicUsize::new(0);
-
-    fn test_dir() -> PathBuf {
-        let test_dir = std::env::temp_dir().join("locutus-test").join(format!(
-            "contract-api-test-{}",
-            TEST_NO.fetch_add(1, std::sync::atomic::Ordering::SeqCst)
-        ));
-        if !test_dir.exists() {
-            std::fs::create_dir_all(&test_dir).unwrap();
-        }
-        test_dir
-    }
-
-    fn get_test_contract(name: &str) -> WrappedContract {
-        const CONTRACTS_DIR: &str = env!("CARGO_MANIFEST_DIR");
-        let contracts = PathBuf::from(CONTRACTS_DIR);
-        let mut dirs = contracts.ancestors();
-        let path = dirs.nth(2).unwrap();
-        let contract_path = path
-            .join("tests")
-            .join(name.replace('_', "-"))
-            .join("build/locutus")
-            .join(name)
-            .with_extension("wasm");
-        WrappedContract::try_from((&*contract_path, Parameters::from(vec![])))
-            .expect("contract found")
-    }
-
-    fn set_up_test_contract(name: &str) -> RuntimeResult<(ContractStore, ContractKey)> {
-        let mut store = ContractStore::new(test_dir(), 10_000)?;
-        let contract = ContractContainer::Wasm(WasmAPIVersion::V1(get_test_contract(name)));
-        let key = contract.key();
-        store.store_contract(contract)?;
-        Ok((store, key))
-    }
->>>>>>> 7ddc82f0
 
     #[test]
     fn validate_state() -> Result<(), Box<dyn std::error::Error>> {
