--- conflicted
+++ resolved
@@ -16,16 +16,12 @@
   private instance: ContractInstanceId;
   private code: Uint8Array | null;
 
-<<<<<<< HEAD
+  /**
+   * @constructor
+   * @param {ContractInstanceId} instance
+   * @param {Uint8Array} [code]
+   */
   constructor(instance: ContractInstanceId, code?: Uint8Array) {
-=======
-  /**
-   * @constructor
-   * @param {Uint8Array} spec
-   * @param {Uint8Array} [contract]
-   */
-  constructor(spec: Uint8Array, contract?: Uint8Array) {
->>>>>>> 05014e5b
     if (
       instance.length != 32 ||
       (typeof code != "undefined" && code.length != 32)
@@ -42,11 +38,8 @@
     }
   }
 
-<<<<<<< HEAD
-  static fromInstanceId(spec: string): Key {
-=======
-  /**
-   * Gnerate key rom base58 key spec representation
+  /**
+   * Gnerate key from base58 key spec representation
    * @example
    * Here's a simple example:
    * ```
@@ -56,8 +49,7 @@
    * @param spec - Base58 string representation of the key
    * @returns The key representation from given spec
    */
-  static fromSpec(spec: string): Key {
->>>>>>> 05014e5b
+  static fromInstanceId(spec: string): Key {
     let encoded = base58.decode(spec);
     return new Key(encoded);
   }
@@ -172,7 +164,7 @@
 
 /**
  * Interface to handle responses from the host
- * 
+ *
  * @example
  * Here's a simple implementation example:
  * ```
@@ -185,7 +177,7 @@
  *  onOpen: () => {},
  * };
  * ```
- * 
+ *
  * @public
  */
 export interface ResponseHandler {
@@ -226,7 +218,7 @@
  */
 export class LocutusWsApi {
   /**
-   * Websocket object for creating and managing a WebSocket connection to a server,  
+   * Websocket object for creating and managing a WebSocket connection to a server,
    * as well as for sending and receiving data on the connection.
    * @public
    */
@@ -404,11 +396,10 @@
   if (!condition) throw new TypeError(msg);
 }
 
-
 /**
  * Host response representation.
  * Checks the corresponding response type and returns it as a result.
- * 
+ *
  * To construct a HostResponse, use the {@link constructor}.
  * @public
  */
