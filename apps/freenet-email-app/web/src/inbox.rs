use std::{
    cell::RefCell,
    collections::{HashMap, HashSet},
    io::{Cursor, Read},
};

use chacha20poly1305::aead::generic_array::GenericArray;
use chacha20poly1305::{
<<<<<<< HEAD
    aead::{Aead, AeadCore, OsRng},
=======
    aead::{Aead, AeadCore, KeyInit},
>>>>>>> 91b676f3
    XChaCha20Poly1305,
};
use chrono::{DateTime, Utc};
use futures::future::LocalBoxFuture;
use futures::FutureExt;
use locutus_aft_interface::{Tier, TokenAssignment, TokenAssignmentHash};
use locutus_stdlib::prelude::StateSummary;
use locutus_stdlib::{
    client_api::ContractRequest,
    prelude::{
        blake2::{self, Digest},
        ContractKey, State, UpdateData,
    },
};
use rand::rngs::OsRng;
use rand_chacha::rand_core::SeedableRng;
use rsa::pkcs1::DecodeRsaPublicKey;
use rsa::{
    pkcs1::EncodeRsaPublicKey, pkcs1v15::SigningKey, sha2::Sha256, signature::Signer,
    Pkcs1v15Encrypt, RsaPrivateKey, RsaPublicKey,
};
use serde::{Deserialize, Serialize};

use crate::{
    aft::AftRecords,
    api::{node_response_error_handling, TryNodeAction, WebApiRequestClient},
    app::Identity,
    DynError,
};
use freenet_email_inbox::{
    Inbox as StoredInbox, InboxParams, InboxSettings as StoredSettings, Message as StoredMessage,
    UpdateInbox,
};

type InboxContract = ContractKey;

pub(crate) const INBOX_CODE_HASH: &str = include_str!("../build/inbox_code_hash");

thread_local! {
    static PENDING_INBOXES_UPDATE: RefCell<HashMap<InboxContract, Vec<DecryptedMessage>>> = RefCell::new(HashMap::new());
    static INBOX_TO_ID: RefCell<HashMap<InboxContract, Identity>> =
        RefCell::new(HashMap::new());
}

#[derive(Debug, Clone)]
struct InternalSettings {
    /// This id is used for internal handling of the inbox and is not persistent
    /// or unique across sessions.
    next_msg_id: u64,
    minimum_tier: Tier,
    /// Used for signing modifications to the state that are to be persisted.
    /// The public key must be the same as the one used for the inbox contract.
    private_key: RsaPrivateKey,
}

#[derive(Debug, Serialize, Deserialize)]
struct StoredDecryptedSettings {}

#[derive(Serialize, Deserialize)]
struct InboxSummary(HashSet<TokenAssignmentHash>);

impl InboxSummary {
    pub fn new(messages: HashSet<TokenAssignmentHash>) -> Self {
        Self(messages)
    }
}

impl InternalSettings {
    fn from_stored(
        stored_settings: StoredSettings,
        next_id: u64,
        private_key: RsaPrivateKey,
    ) -> Result<Self, DynError> {
        Ok(Self {
            next_msg_id: next_id,
            private_key,
            minimum_tier: stored_settings.minimum_tier,
        })
    }

    fn to_stored(&self) -> Result<StoredSettings, DynError> {
        Ok(StoredSettings {
            minimum_tier: self.minimum_tier,
            private: vec![],
        })
    }
}

#[derive(Serialize, Deserialize, Debug, Clone)]
pub(crate) struct MessageModel {
    pub id: u64,
    pub content: DecryptedMessage,
    pub token_assignment: TokenAssignment,
}

impl MessageModel {
    fn to_stored(&self, key: &RsaPrivateKey) -> Result<StoredMessage, DynError> {
        let mut rng = OsRng;
        let decrypted_content = serde_json::to_vec(&self.content)?;
        let content = key
            .to_public_key()
            .encrypt(&mut rng, Pkcs1v15Encrypt, decrypted_content.as_ref())
            .map_err(|e| format!("{e}"))?;
        Ok::<_, DynError>(StoredMessage {
            content,
            token_assignment: self.token_assignment.clone(),
        })
    }

    pub async fn finish_sending(
        client: &mut WebApiRequestClient,
        assignment: TokenAssignment,
        inbox_contract: InboxContract,
    ) -> Result<(), DynError> {
        let pending_update = PENDING_INBOXES_UPDATE.with(|map| {
            let map = &mut *map.borrow_mut();
            let update = map.get_mut(&inbox_contract).and_then(|messages| {
                if !messages.is_empty() {
                    Some(messages.remove(0))
                } else {
                    None
                }
            });
            if let Some(messages) = map.get(&inbox_contract) {
                if messages.is_empty() {
                    map.remove(&inbox_contract);
                }
            }
            update
        });

        if let Some(update) = pending_update {
            let delta = UpdateInbox::AddMessages {
                messages: vec![update.to_stored(assignment)?],
            };
            let request = ContractRequest::Update {
                key: inbox_contract,
                data: UpdateData::Delta(serde_json::to_vec(&delta)?.into()),
            };
            client.send(request.into()).await?;
            // todo: event after sending, we may fail to update, must keep this in mind in case we receive no confirmation
            // meaning that we will need to retry, and likely need an other token for now at least, so restart from 0
        }
        Ok(())
    }
}

#[derive(Serialize, Deserialize, Debug, Default, Clone)]
pub(crate) struct DecryptedMessage {
    pub title: String,
    pub content: String,
    pub from: String,
    pub to: Vec<String>,
    pub cc: Vec<String>,
    pub time: DateTime<Utc>,
}

impl DecryptedMessage {
    pub async fn start_sending(
        self,
        client: &mut WebApiRequestClient,
        recipient_key: RsaPublicKey,
        from: &Identity,
    ) -> Result<(), DynError> {
        let (hash, _) = self.assignment_hash_and_signed_content()?;
        crate::log::debug!(
            "requesting token for assignment hash: {}",
            bs58::encode(hash).into_string()
        );
        let delegate_key =
            AftRecords::assign_token(client, recipient_key.clone(), from, hash).await?;
        let params = InboxParams {
            pub_key: recipient_key,
        }
        .try_into()
        .map_err(|e| format!("{e}"))?;
        let inbox_key =
            ContractKey::from_params(INBOX_CODE_HASH, params).map_err(|e| format!("{e}"))?;
        AftRecords::pending_assignment(delegate_key, inbox_key.clone());

        PENDING_INBOXES_UPDATE.with(|map| {
            let map = &mut *map.borrow_mut();
            map.entry(inbox_key).or_insert_with(Vec::new).push(self);
        });
        Ok(())
    }

    fn to_stored(&self, token_assignment: TokenAssignment) -> Result<StoredMessage, DynError> {
        let (_, content) = self.assignment_hash_and_signed_content()?;
        Ok::<_, DynError>(StoredMessage {
            content,
            token_assignment,
        })
    }

    fn from_stored(private_key: &RsaPrivateKey, msg_content: Vec<u8>) -> DecryptedMessage {
        let mut msg_cursor = Cursor::new(msg_content);
        let mut nonce = vec![0; 24];
        msg_cursor.read_exact(&mut nonce).unwrap();
        let mut encrypted_chacha_key = vec![0; 512];
        msg_cursor.read_exact(&mut encrypted_chacha_key).unwrap();
        let mut content = vec![];
        msg_cursor.read_to_end(&mut content).unwrap();

        let chacha_key = private_key
            .decrypt(Pkcs1v15Encrypt, encrypted_chacha_key.as_ref())
            .map_err(|e| format!("{e}"))
            .unwrap();

        use chacha20poly1305::aead::KeyInit;
        let cipher = XChaCha20Poly1305::new(GenericArray::from_slice(&chacha_key));
        let decrypted_content = cipher
            .decrypt(GenericArray::from_slice(nonce.as_ref()), content.as_ref())
            .map_err(|e| format!("{e}"))
            .unwrap();
        let content: DecryptedMessage = serde_json::from_slice(&decrypted_content).unwrap();
        content
    }

    fn assignment_hash_and_signed_content(&self) -> Result<([u8; 32], Vec<u8>), DynError> {
        let mut rng = OsRng;
        let decrypted_content: Vec<u8> = serde_json::to_vec(self)?;

        // Generate a random 256-bit XChaCha20Poly1305 key
<<<<<<< HEAD
        let chacha_key = {
            use chacha20poly1305::aead::KeyInit;
            XChaCha20Poly1305::generate_key(&mut OsRng)
        };
        let chacha_nonce = XChaCha20Poly1305::generate_nonce(&mut OsRng);
=======
        let chacha_key = XChaCha20Poly1305::generate_key(&mut rng);
        let chacha_nonce = XChaCha20Poly1305::generate_nonce(&mut rng);
>>>>>>> 91b676f3

        // Encrypt the data using XChaCha20Poly1305
        let cipher = {
            use chacha20poly1305::aead::KeyInit;
            XChaCha20Poly1305::new(&chacha_key)
        };
        let encrypted_data = cipher
            .encrypt(&chacha_nonce, decrypted_content.as_slice())
            .unwrap();

        // Encrypt the XChaCha20Poly1305 key using RSA
        let receiver_pub_key = self.to.get(0).ok_or("receiver key not found")?;
        let receiver_pub_key =
            RsaPublicKey::from_pkcs1_pem(receiver_pub_key).map_err(|e| format!("{e}"))?;
        let encrypted_key = receiver_pub_key
            .encrypt(&mut rng, Pkcs1v15Encrypt, chacha_key.as_slice())
            .map_err(|e| format!("{e}"))?;

        // Concatenate the nonce, encrypted XChaCha20Poly1305 key and encrypted data
        let mut content =
            Vec::with_capacity(chacha_nonce.len() + encrypted_key.len() + encrypted_data.len());
        content.extend(&chacha_nonce);
        content.extend(encrypted_key);
        content.extend(encrypted_data);

        let mut hasher = blake2::Blake2s256::new();
        hasher.update(&content);
        let assignment_hash: [u8; 32] = hasher.finalize().as_slice().try_into().unwrap();
        Ok((assignment_hash, content))
    }
}

/// Inbox state
#[derive(Debug, Clone)]
pub(crate) struct InboxModel {
    pub messages: Vec<MessageModel>,
    settings: InternalSettings,
    pub key: InboxContract,
}

impl InboxModel {
    pub async fn load_all(
        client: &mut WebApiRequestClient,
        contracts: &[Identity],
        contract_to_id: &mut HashMap<InboxContract, Identity>,
    ) {
        async fn subscribe(
            client: &mut WebApiRequestClient,
            identity: &Identity,
        ) -> Result<(), DynError> {
            let pub_key = identity.key.to_public_key();
            let alias = crate::app::ALIAS_MAP2
                .get(&pub_key.to_pkcs1_pem(rsa::pkcs1::LineEnding::LF).unwrap())
                .unwrap();
            let params = freenet_email_inbox::InboxParams { pub_key }
                .try_into()
                .map_err(|e| format!("{e}"))?;
            let contract_key = ContractKey::from_params(crate::inbox::INBOX_CODE_HASH, params)
                .map_err(|e| format!("{e}"))?;
            {
                INBOX_TO_ID.with(|map| {
                    map.borrow_mut()
                        .insert(contract_key.clone(), identity.clone());
                });
            }
            crate::log::debug!(
                "subscribing to inbox updates for `{contract_key}`, belonging to alias `{alias}`"
            );
            InboxModel::subscribe(client, contract_key.clone()).await?;
            Ok(())
        }

        for identity in contracts {
            let mut client = client.clone();
            let res = subscribe(&mut client, identity).await;
            node_response_error_handling(client.clone().into(), res, TryNodeAction::LoadInbox)
                .await;
            let res = InboxModel::load(&mut client, identity).await.map(|key| {
                contract_to_id
                    .entry(key.clone())
                    .or_insert(identity.clone());
                key
            });
            node_response_error_handling(client.into(), res.map(|_| ()), TryNodeAction::LoadInbox)
                .await;
        }
    }

    pub async fn load(
        client: &mut WebApiRequestClient,
        id: &Identity,
    ) -> Result<ContractKey, DynError> {
        let params = InboxParams {
            pub_key: id.key.to_public_key(),
        }
        .try_into()
        .map_err(|e| format!("{e}"))?;
        let contract_key =
            ContractKey::from_params(INBOX_CODE_HASH, params).map_err(|e| format!("{e}"))?;
        InboxModel::get_state(client, contract_key.clone()).await?;
        Ok(contract_key)
    }

    pub fn id_for_alias(alias: &str) -> Option<Identity> {
        INBOX_TO_ID.with(|map| {
            map.borrow()
                .values()
                .find_map(|id| (id.alias() == alias).then(|| id.clone()))
        })
    }

    pub fn contract_identity(key: &InboxContract) -> Option<Identity> {
        INBOX_TO_ID.with(|map| map.borrow().get(key).cloned())
    }

    pub fn remove_messages(
        &mut self,
        mut client: WebApiRequestClient,
        ids: &[u64],
    ) -> Result<LocalBoxFuture<'static, ()>, DynError> {
        self.remove_received_message(ids);
        let ids = ids.to_vec();
        let mut signed: Vec<u8> = Vec::with_capacity(ids.len() * 32);
        let mut ids = Vec::with_capacity(ids.len() * 32);
        for m in &self.messages {
            let h = &m.token_assignment.assignment_hash;
            signed.extend(h);
            ids.push(*h);
        }
        #[cfg(feature = "use-node")]
        {
            let signing_key = SigningKey::<Sha256>::new(self.settings.private_key.clone());
            let signature = signing_key.sign(&signed).into();
            let delta = UpdateInbox::RemoveMessages { signature, ids };
            let request = ContractRequest::Update {
                key: self.key.clone(),
                data: UpdateData::Delta(serde_json::to_vec(&delta)?.into()),
            };
            let f = async move {
                let r = client.send(request.into()).await;
                node_response_error_handling(
                    client.into(),
                    r.map_err(Into::into),
                    TryNodeAction::RemoveMessages,
                )
                .await;
            };
            Ok(f.boxed_local())
        }
        #[cfg(not(feature = "use-node"))]
        {
            Ok(async {}.boxed_local())
        }
    }

    pub fn merge(&mut self, other: InboxModel) {
        for m in other.messages {
            if !self
                .messages
                .iter()
                .any(|c| c.content.time == m.content.time)
            {
                self.add_received_message(m.content, m.token_assignment);
            }
        }
    }

    // TODO: only used when an inbox is created first time when putting the contract
    fn to_state(&self) -> Result<State<'static>, DynError> {
        let settings = self.settings.to_stored()?;
        let messages = self
            .messages
            .iter()
            .map(|m| m.to_stored(&self.settings.private_key))
            .collect::<Result<Vec<_>, _>>()?;
        let inbox = StoredInbox::new(&self.settings.private_key, settings, messages);
        let serialized = serde_json::to_vec(&inbox)?;
        Ok(serialized.into())
    }

    pub fn from_state(
        private_key: rsa::RsaPrivateKey,
        state: StoredInbox,
        key: ContractKey,
    ) -> Result<Self, DynError> {
        let messages = state
            .messages
            .iter()
            .enumerate()
            .map(|(id, msg)| {
                let content = DecryptedMessage::from_stored(&private_key, msg.content.clone());
                Ok(MessageModel {
                    id: id as u64,
                    content,
                    token_assignment: msg.token_assignment.clone(),
                })
            })
            .collect::<Result<Vec<_>, DynError>>()?;
        Ok(Self {
            settings: InternalSettings::from_stored(
                state.settings,
                messages.len() as u64,
                private_key,
            )?,
            key,
            messages,
        })
    }

    /// This only affects in-memory messages, changes are not persisted.
    fn add_received_message(
        &mut self,
        content: DecryptedMessage,
        token_assignment: TokenAssignment,
    ) {
        self.messages.push(MessageModel {
            id: self.settings.next_msg_id,
            content,
            token_assignment,
        });
        self.settings.next_msg_id += 1;
    }

    /// This only affects in-memory messages, changes are not persisted.
    fn remove_received_message(&mut self, ids: &[u64]) {
        if ids.len() > 1 {
            let drop: HashSet<u64> = HashSet::from_iter(ids.iter().copied());
            self.messages.retain(|a| !drop.contains(&a.id));
        } else {
            for id in ids {
                if let Ok(p) = self.messages.binary_search_by_key(id, |a| a.id) {
                    self.messages.remove(p);
                }
            }
        }
    }

    async fn update_settings_at_store(
        &mut self,
        client: &mut WebApiRequestClient,
    ) -> Result<(), DynError> {
        let settings = self.settings.to_stored()?;
        let serialized = serde_json::to_vec(&settings)?;
        let signing_key = SigningKey::<Sha256>::new(self.settings.private_key.clone());
        let signature = signing_key.sign(&serialized).into();
        let delta = UpdateInbox::ModifySettings {
            signature,
            settings,
        };
        let request = ContractRequest::Update {
            key: self.key.clone(),
            data: UpdateData::Delta(serde_json::to_vec(&delta)?.into()),
        };
        client.send(request.into()).await?;
        Ok(())
    }

    async fn get_state(client: &mut WebApiRequestClient, key: ContractKey) -> Result<(), DynError> {
        let request = ContractRequest::Get {
            key,
            fetch_contract: false,
        };
        client.send(request.into()).await?;
        Ok(())
    }

    async fn subscribe(client: &mut WebApiRequestClient, key: ContractKey) -> Result<(), DynError> {
        // todo: send the proper summary from the current state
        let summary: StateSummary = serde_json::to_vec(&InboxSummary::new(HashSet::new()))?.into();
        let request = ContractRequest::Subscribe {
            key,
            summary: Some(summary),
        };
        client.send(request.into()).await?;
        Ok(())
    }
}

#[cfg(test)]
mod tests {
    use locutus_stdlib::prelude::ContractCode;
    use rsa::pkcs1::DecodeRsaPrivateKey;

    use super::*;

    impl InboxModel {
        fn new(private_key: RsaPrivateKey) -> Result<Self, DynError> {
            let params = InboxParams {
                pub_key: private_key.to_public_key(),
            };
            Ok(Self {
                messages: vec![],
                settings: InternalSettings {
                    next_msg_id: 0,
                    minimum_tier: Tier::Hour1,
                    private_key,
                },
                key: ContractKey::from((&params.try_into()?, ContractCode::from([].as_slice()))),
            })
        }
    }

    #[test]
    fn remove_msg() {
        const RSA_PRIV_PEM: &str = include_str!("../examples/rsa4096-id-1-priv.pem");
        let key = RsaPrivateKey::from_pkcs1_pem(RSA_PRIV_PEM).unwrap();
        let mut inbox = InboxModel::new(key).unwrap();
        for id in 0..10000 {
            inbox.messages.push(MessageModel {
                id,
                content: DecryptedMessage::default(),
                token_assignment: crate::test_util::test_assignment(),
            });
        }
        let t0 = std::time::Instant::now();
        for id in 2500..7500 {
            inbox.remove_received_message(&[id]);
        }
        eprintln!("{}ms", t0.elapsed().as_millis());
    }
}<|MERGE_RESOLUTION|>--- conflicted
+++ resolved
@@ -6,11 +6,7 @@
 
 use chacha20poly1305::aead::generic_array::GenericArray;
 use chacha20poly1305::{
-<<<<<<< HEAD
     aead::{Aead, AeadCore, OsRng},
-=======
-    aead::{Aead, AeadCore, KeyInit},
->>>>>>> 91b676f3
     XChaCha20Poly1305,
 };
 use chrono::{DateTime, Utc};
@@ -235,16 +231,11 @@
         let decrypted_content: Vec<u8> = serde_json::to_vec(self)?;
 
         // Generate a random 256-bit XChaCha20Poly1305 key
-<<<<<<< HEAD
         let chacha_key = {
             use chacha20poly1305::aead::KeyInit;
             XChaCha20Poly1305::generate_key(&mut OsRng)
         };
         let chacha_nonce = XChaCha20Poly1305::generate_nonce(&mut OsRng);
-=======
-        let chacha_key = XChaCha20Poly1305::generate_key(&mut rng);
-        let chacha_nonce = XChaCha20Poly1305::generate_nonce(&mut rng);
->>>>>>> 91b676f3
 
         // Encrypt the data using XChaCha20Poly1305
         let cipher = {
