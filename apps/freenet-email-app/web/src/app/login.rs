use std::{cell::RefCell, rc::Rc, sync::atomic::AtomicUsize};

use dioxus::prelude::*;
use identity_management::{AliasInfo, IdentityManagement};
use once_cell::unsync::Lazy;

use crate::app::{User, UserId};

use super::{InboxView, NodeAction};

const DEFAULT_ID_ICON: &str = "data:image/x-icon;base64,iVBORw0KGgoAAAANSUhEUgAAADAAAAAwCAQAAAD9CzEMAAAABGdBTUEAALGPC/xhBQAAACBjSFJNAAB6JgAAgIQAAPoAAACA6AAAdTAAAOpgAAA6mAAAF3CculE8AAAAAmJLR0QA/4ePzL8AAAAJcEhZcwABOvYAATr2ATqxVzoAAAAHdElNRQfkCBkKKyVsgwwYAAADtUlEQVRYw+3Xb2hVdRzH8de5d879dZtrhE7SDHQTDfoLKf4j0YglGqXhAxMt8kZ/6EkmUhmEDutJKzkG/bEoSaLQwvxHSiiCJaEYWhpoCzPNtru56ea8uz1IpXnv7r2bQk/8Pv3+zud9Pr9zvp/zO9yo/7uCXBeGRJQpRZu47tj1AzQYQJmJZrlDFc740Qa7tJAdkxUQwnivmqRAhyYMVqDDLsvtyY4IssknRB/yjlv85AvfOY4RJnvYOI2e8XU2RF42B9EJVqv2kVeCxqQYwmN2+sDLFlqt2e5rcBBSap0673pRa6xnZ5BVnvKNx5zN5CGSxcA00x1S31OeGK3qHTLNtMwCGQAhEbPl+8zxtAuOWy/fLJGw3w4q3andjnQPMgbfaneXyn46QKEycSd67Z8QV6aw/4DrUJkB58VVqO61X61C3Pn+A5rsV2TqpXnuUSFMVWS/pn4CYiRs1GWeEWkXjDBPlw0S1zIHW21Ra5nSnh5CSi1Ta7ttmQWyZpFJPjXEh1Z0Hhv4b1QIJG/1kkVOmm9n7BoBzNRguMPW2uE0qtxvgVqNnvVVtrDLJa4jZmlQLanVWZQoEzjhORuyf3iyhN0QJ0eZ61E1BujUqgMFBhmoy88+tz55JMjoIcgkr9BcS43S5qBt9vpNG0oMd6/pblfiiJXWOx/rOyCk0nJPiNjqLfvyWhIWX+qtcZO/BrnH82bo9p7XnIn1DRAy2CoL/WmltekTP6TU45Ya6mMvaEqPiPYiX2CFxRo9GaxzIf2lm9RdSH4fHDLRZEV21l3clJuDEBZY42+Lgi3JjI8wlBQ84H2VFlub7pVNP8mjLRFVL4s8MQFbvC5qidHpVqQAQpijxub0d5SKwCc2qzE/XSimczDUHO0aMn/MeyDOatBupqE5OMAEYxzwQ07ql2ufA8YYnxVwKeUjtmvJXT1J3HYRU7tTNinVQbGxEvbmsv+X62nYK2FcpDj7FpUbplljnzYIGjWrVp4dEDVAh7Y+A9p0yE8d3FRAp1ZV6hSGOekSCik2W5VWnVd3Uw6/wankavXeNMPmcJ9ftfSe+SFR5Ua724Om6PB29FTiar00F+V5xBJj5Wl11GGHHfOHuLjkFd8VylUbqcYYtynRZb83fJl6AEiTRWtEJG42xUPuM0w+ki46p+0KIFCqUJ4AHRrtsdHu2Jk1VwI9I+A/ToaoNdZIRYYpVqFEgG5tmp3zu3ZHHfSL070fXXL4RwsJ5MtTrAAkdWp3MXkhSOY+KzfqRvW//gEajCCgaQ1BtwAAACV0RVh0ZGF0ZTpjcmVhdGUAMjAyMC0wOC0yNVQxMDo0MzozNyswMDowMCaRJjwAAAAldEVYdGRhdGU6bW9kaWZ5ADIwMjAtMDgtMjVUMTA6NDM6MzcrMDA6MDBXzJ6AAAAAIHRFWHRzb2Z0d2FyZQBodHRwczovL2ltYWdlbWFnaWNrLm9yZ7zPHZ0AAAAYdEVYdFRodW1iOjpEb2N1bWVudDo6UGFnZXMAMaf/uy8AAAAYdEVYdFRodW1iOjpJbWFnZTo6SGVpZ2h0ADUxMo+NU4EAAAAXdEVYdFRodW1iOjpJbWFnZTo6V2lkdGgANTEyHHwD3AAAABl0RVh0VGh1bWI6Ok1pbWV0eXBlAGltYWdlL3BuZz+yVk4AAAAXdEVYdFRodW1iOjpNVGltZQAxNTk4MzUyMjE3d6RTMwAAABN0RVh0VGh1bWI6OlNpemUAMTcwNTRCQjjLDL0AAABAdEVYdFRodW1iOjpVUkkAZmlsZTovLy4vdXBsb2Fkcy81Ni9ZUmJ0ZDNpLzI0ODMvdXNlcl9pY29uXzE0OTg1MS5wbmd+0VDgAAAAAElFTkSuQmCC";

struct ImportId(bool);

struct CreateAlias(bool);

fn login_header(cx: Scope) -> Element {
    cx.render(rsx! {
        div {
            class: "columns",
            div { class: "column is-4" }
            section {
                class: "section is-small",
                h1 { class: "title", "Freenet Email" }
                h2 { class: "subtitle", "Nice " strong { "caption " } "text" }
            }
        }
    })
}

#[derive(PartialEq, Eq)]
pub(crate) struct Alias {
    alias: Rc<str>,
    id: UserId,
    info: Rc<AliasInfo>,
}

thread_local! {
    static ALIASES: Lazy<Rc<RefCell<Vec<Alias>>>> = Lazy::new(|| {
        Rc::new(RefCell::new(Vec::default()))
    });
}

pub(crate) fn set_aliases(mut new_aliases: IdentityManagement) {
    static ID: AtomicUsize = AtomicUsize::new(0);
    ALIASES.with(|aliases| {
        let aliases = &mut *aliases.borrow_mut();
        let mut to_add = Vec::new();
        for alias in &*aliases {
            if let Some(info) = new_aliases.remove(&alias.alias) {
                to_add.push(Alias {
                    alias: alias.alias.clone(),
                    id: alias.id,
                    info: Rc::new(info),
                });
            }
        }
        new_aliases.into_info().for_each(|(alias, info)| {
            to_add.push(Alias {
                alias: alias.into(),
                id: UserId::new(ID.fetch_add(1, std::sync::atomic::Ordering::SeqCst)),
                info: Rc::new(info),
            })
        });
        *aliases = to_add;
    });
}

pub(crate) fn get_aliases() -> Rc<RefCell<Vec<Alias>>> {
    ALIASES.with(|manager| (**manager).clone())
}

pub(super) fn identifiers_list(cx: Scope) -> Element {
<<<<<<< HEAD
    use_shared_state_provider::<CreateAlias>(cx, || CreateAlias(false));
    let create_alias_form = use_shared_state::<CreateAlias>(cx).unwrap();
    let actions = use_coroutine_handle::<NodeAction>(cx).unwrap();

=======
    let user = use_shared_state::<User>(cx).unwrap();
    let inbox = use_shared_state::<InboxView>(cx).unwrap();
>>>>>>> 91b676f3
    cx.render(rsx! {
        login_header {}
        div {
            class: "columns",
            div { class: "column is-3" }
            div {
                class: "column is-6",
                div {
                    class: "card has-background-light is-small mt-2",
                    if create_alias_form.read().0 {
                        create_alias(cx, actions)
                    } else {
                        identities(cx)
                    }
                }
            }
        }
    })
}

pub(super) fn identities(cx: Scope) -> Element {
    let aliases = get_aliases();
    let aliases_list = aliases.borrow();
    let create_alias_form = use_shared_state::<CreateAlias>(cx).unwrap();

    #[inline_props]
    fn identity_entry(cx: Scope, alias: Rc<str>, info: Rc<AliasInfo>, id: UserId) -> Element {
        let user = use_shared_state::<User>(cx).unwrap();
        let inbox = use_context::<InboxView>(cx).unwrap();
        let description = info.extra.as_deref().unwrap_or("");
        cx.render(rsx! {
            div {
                class: "card-content",
                div {
                    class: "media",
                    div {
<<<<<<< HEAD
                        class: "media-left",
                        figure { class: "image is-48x48", img { src: DEFAULT_ID_ICON } }
                    }
                    div {
                        class: "media-content",
                        p {
                            class: "title is-4",
                            a {
                                style: "color: inherit",
                                onclick: move |_| {
                                    user.write().set_logged_id(*id);
                                    inbox.set_active_id(*id);
=======
                        class: "card-content",
                        div {
                            class: "media",
                            div {
                                class: "media-left",
                                figure { class: "image is-48x48", img { src: DEFAULT_ID_ICON } }
                            }
                            div {
                                class: "media-content",
                                p {
                                    class: "title is-4",
                                    a {
                                        style: "color: inherit",
                                        onclick: move |_| {
                                            let id = UserId::new(0);
                                            user.write().set_logged_id(id);
                                            inbox.write().set_active_id(id);
                                        },
                                        "Ian Clarke"
                                    }
                                },
                                p { class: "subtitle is-6", "ian.clarke@freenet.org" }
                            }
                        }
                    },
                    div {
                        class: "card-content",
                        div {
                            class: "media",
                            div {
                                class: "media-left",
                                figure { class: "image is-48x48", img { src: DEFAULT_ID_ICON } }
                            }
                            div {
                                class: "media-content",
                                p {
                                    class: "title is-4",
                                    a {
                                        style: "color: inherit",
                                        onclick: move |_| {
                                            let id = UserId::new(1);
                                            user.write().set_logged_id(id);
                                            inbox.write().set_active_id(id);
                                        },
                                        "Ian's Other Account"
                                    }
>>>>>>> 91b676f3
                                },
                                "{alias}"
                            }
                        },
                        p { class: "subtitle is-6", "{description}" }
                    }
                }
            }
        })
    }

    let identities = aliases_list.iter().map(|alias| {
        rsx!(identity_entry {
            alias: alias.alias.clone(),
            info: alias.info.clone(),
            id: alias.id
        })
    });

    cx.render(rsx! {
        identities
        // div {
        //     class: "card-content",
        //     div {
        //         class: "media",
        //         div {
        //             class: "media-left",
        //             figure { class: "image is-48x48", img { src: DEFAULT_ID_ICON } }
        //         }
        //         div {
        //             class: "media-content",
        //             p {
        //                 class: "title is-4",
        //                 a {
        //                     style: "color: inherit",
        //                     onclick: move |_| {
        //                         let id = UserId::new(0);
        //                         user.write().set_logged_id(id);
        //                         inbox.set_active_id(id);
        //                     },
        //                     "Ian Clarke"
        //                 }
        //             },
        //             p { class: "subtitle is-6", "ian.clarke@freenet.org" }
        //         }
        //     }
        // },
        // div {
        //     class: "card-content",
        //     div {
        //         class: "media",
        //         div {
        //             class: "media-left",
        //             figure { class: "image is-48x48", img { src: DEFAULT_ID_ICON } }
        //         }
        //         div {
        //             class: "media-content",
        //             p {
        //                 class: "title is-4",
        //                 a {
        //                     style: "color: inherit",
        //                     onclick: move |_| {
        //                         let id = UserId::new(1);
        //                         user.write().set_logged_id(id);
        //                         inbox.set_active_id(id);
        //                     },
        //                     "Ian's Other Account"
        //                 }
        //             },
        //             p { class: "subtitle is-6", "other.stuff@freenet.org" }
        //         }
        //     }
        // },
        div {
            class: "card-content columns",
            div { class: "column is-4" }
            a {
                class: "column is-4 is-link",
                onclick: move |_| {
                    create_alias_form.write().0 = true;
                },
                "Create new alias"
            }
        }
    })
}

pub(super) fn create_alias<'x>(cx: Scope<'x>, actions: &'x Coroutine<NodeAction>) -> Element<'x> {
    let create_alias_form: &UseSharedState<CreateAlias> =
        use_shared_state::<CreateAlias>(cx).unwrap();

    let generate = use_state(cx, || true);
    let address = use_state(cx, String::new);
    let description = use_state(cx, String::new);
    let key_path = use_state(cx, || {
        std::iter::repeat('\u{80}')
            .take(100)
            .chain(std::iter::repeat('.').take(300))
            .collect::<String>()
    });

    cx.render(rsx! {
        div {
            class: "box has-background-primary is-small mt-2",
            div {
                class: "field",
                label { "Alias" }
                div {
                    class: "control has-icons-left",
                    input {
                        class: "input",
                        placeholder: "Address",
                        value: "{address}",
                        oninput: move |evt| address.set(evt.value.clone())
                    }
                    span { class: "icon is-small is-left", i { class: "fas fa-envelope" } }
                }
            }
            div {
                class: "field",
                label { "Description" }
                div {
                    class: "control has-icons-left",
                    input {
                        class: "input",
                        placeholder: "",
                        value: "{description}",
                        oninput: move |evt| description.set(evt.value.clone())
                    }
                    span { class: "icon is-small is-left", i { class: "fas fa-envelope" } }
                }
            }
            div {
                class: "columns mb-2 mt-2",
                div {
                    class: "column is-two-fifths",
                    div {
                        class: "file is-small has-name",
                        label {
                        class: "file-label",
                        input { class: "file-input", r#type: "file", name: "keypair-file" }
                        span {
                            class: "file-cta",
                            span { class: "file-icon", i { class: "fas fa-upload" } }
                            span { class: "file-label", "Import key file" }
                        }
                        span { class: "file-name has-background-white", "{key_path}" }
                        }
                    }
                }
                div {
                    class:"column is-one-fifth" ,
                    p { class: "has-text-centered", "or" }
                }
                div {
                    class: "column is-two-fifths",
                    // a {
                    //     class: "button has-text-centered is-size-7",
                    //     onclick: move |_| {
                    //         generate.set(true);
                    //     },
                    //     "Generate"
                    // }
                    label {
                        class: "checkbox",
                        input {
                            r#type: "checkbox",
                            checked: true,
                            onclick: move |_| {
                                let current = generate.get();
                                generate.set(!current);
                            }
                        },
                        "  generate"
                    }
                }
            }
            a {
                class: "button",
                onclick: move |_|  {
                    create_alias_form.write().0 = false;
                    let alias: String = address.get().into();
                    let key: Vec<u8> = vec![];
                    let description = description.get().into();
                    actions.send(NodeAction::CreateIdentity { alias, key, description });
                },
                "Create"
            }
        }
    })
}

pub(super) fn get_or_create_indentity(cx: Scope) -> Element {
    use_shared_state_provider::<ImportId>(cx, || ImportId(false));
    let import_form_state = use_shared_state::<ImportId>(cx).unwrap();
    cx.render(rsx! {
        login_header {}
        div {
            class: "columns",
            div { class: "column is-4"},
            div {
                class: "column is-4",
                if !import_form_state.read().0 {
                    create_links(cx)
                } else {
                    import_form(cx)
                }
            }
        }
    })
}

fn create_links(cx: Scope) -> Element {
    let user = use_shared_state::<User>(cx).unwrap();
    let create_user_form = use_shared_state::<ImportId>(cx).unwrap();
    cx.render(rsx! {
        div {
            class: "box is-small",
            a {
                class: "is-link",
                onclick: move |_| {
                    create_user_form.write().0 = false;
                    user.write().identified = true;
                },
                "Create new identity"
            }
        },
        div {
            class: "box is-small",
            a {
                class: "is-link",
                onclick: move |_| create_user_form.write().0 = true ,
                "Import existing identity"
            }
        }
    })
}

fn import_form(cx: Scope) -> Element {
    let user = use_shared_state::<User>(cx).unwrap();
    let create_id_form = use_shared_state::<ImportId>(cx).unwrap();
    let address = use_state(cx, String::new);
    let key = use_state(cx, String::new);
    let key_path = use_state(cx, || {
        std::iter::repeat('\u{80}')
            .take(100)
            .chain(std::iter::repeat('.').take(300))
            .collect::<String>()
    });

    cx.render(rsx! {
        div {
            class: "box has-background-primary is-small mt-2",
            div {
                class: "field",
                label { "Address" }
                div {
                class: "control has-icons-left",
                input {
                    class: "input",
                    placeholder: "Address",
                    value: "{address}",
                    oninput: move |evt| address.set(evt.value.clone())
                }
                span { class: "icon is-small is-left", i { class: "fas fa-envelope" } }
                }
            }
            div {
                class: "field",
                label { "Key" }
                div {
                class: "control has-icons-left",
                input {
                    class: "input",
                    placeholder: "Key",
                    value: "{key}",
                    oninput: move |evt| key.set(evt.value.clone())
                }
                span { class: "icon is-small is-left", i { class: "fas fa-key" } }
                }
            }
            div {
                class: "file is-small has-name mb-2 mt-2",
                label {
                class: "file-label",
                input { class: "file-input", r#type: "file", name: "keypair-file" }
                span {
                    class: "file-cta",
                    span { class: "file-icon", i { class: "fas fa-upload" } }
                    span { class: "file-label", "Or import key file" }
                }
                span { class: "file-name has-background-white", "{key_path}" }
                }
            }
            a {
                class: "is-link",
                onclick: move |_|  {
                    create_id_form.write().0 = false;
                    user.write().identified = true;
                },
                "Sign up"
            }
        }
    })
}<|MERGE_RESOLUTION|>--- conflicted
+++ resolved
@@ -71,15 +71,12 @@
 }
 
 pub(super) fn identifiers_list(cx: Scope) -> Element {
-<<<<<<< HEAD
+    let user = use_shared_state::<User>(cx).unwrap();
+    let inbox = use_shared_state::<InboxView>(cx).unwrap();
     use_shared_state_provider::<CreateAlias>(cx, || CreateAlias(false));
     let create_alias_form = use_shared_state::<CreateAlias>(cx).unwrap();
     let actions = use_coroutine_handle::<NodeAction>(cx).unwrap();
 
-=======
-    let user = use_shared_state::<User>(cx).unwrap();
-    let inbox = use_shared_state::<InboxView>(cx).unwrap();
->>>>>>> 91b676f3
     cx.render(rsx! {
         login_header {}
         div {
@@ -116,7 +113,6 @@
                 div {
                     class: "media",
                     div {
-<<<<<<< HEAD
                         class: "media-left",
                         figure { class: "image is-48x48", img { src: DEFAULT_ID_ICON } }
                     }
@@ -128,55 +124,7 @@
                                 style: "color: inherit",
                                 onclick: move |_| {
                                     user.write().set_logged_id(*id);
-                                    inbox.set_active_id(*id);
-=======
-                        class: "card-content",
-                        div {
-                            class: "media",
-                            div {
-                                class: "media-left",
-                                figure { class: "image is-48x48", img { src: DEFAULT_ID_ICON } }
-                            }
-                            div {
-                                class: "media-content",
-                                p {
-                                    class: "title is-4",
-                                    a {
-                                        style: "color: inherit",
-                                        onclick: move |_| {
-                                            let id = UserId::new(0);
-                                            user.write().set_logged_id(id);
-                                            inbox.write().set_active_id(id);
-                                        },
-                                        "Ian Clarke"
-                                    }
-                                },
-                                p { class: "subtitle is-6", "ian.clarke@freenet.org" }
-                            }
-                        }
-                    },
-                    div {
-                        class: "card-content",
-                        div {
-                            class: "media",
-                            div {
-                                class: "media-left",
-                                figure { class: "image is-48x48", img { src: DEFAULT_ID_ICON } }
-                            }
-                            div {
-                                class: "media-content",
-                                p {
-                                    class: "title is-4",
-                                    a {
-                                        style: "color: inherit",
-                                        onclick: move |_| {
-                                            let id = UserId::new(1);
-                                            user.write().set_logged_id(id);
-                                            inbox.write().set_active_id(id);
-                                        },
-                                        "Ian's Other Account"
-                                    }
->>>>>>> 91b676f3
+                                    inbox.write().set_active_id(*id);
                                 },
                                 "{alias}"
                             }
